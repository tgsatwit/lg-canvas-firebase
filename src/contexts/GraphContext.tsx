import {
<<<<<<< HEAD
  ALL_MODEL_NAMES,
  DEFAULT_INPUTS,
  DEFAULT_MODEL_CONFIG,
  DEFAULT_MODEL_NAME,
  THREAD_ID_COOKIE_NAME,
} from "@/constants";
import { CustomModelConfig } from "@/types";

import { useToast } from "@/hooks/use-toast";
import { useAssistants } from "@/hooks/useAssistants";
import { useRuns } from "@/hooks/useRuns";
=======
  createContext,
  useContext,
  ReactNode,
  useEffect,
  useState,
  useRef,
  Dispatch,
  SetStateAction,
} from "react";
import {
  convertToArtifactV3,
  replaceOrInsertMessageChunk,
  updateHighlightedCode,
  updateHighlightedMarkdown,
  updateRewrittenArtifact,
  removeCodeBlockFormatting,
  handleGenerateArtifactToolCallChunk,
} from "./utils";
import { useUser } from "@/hooks/useUser";
>>>>>>> 54160175
import { useThread } from "@/hooks/useThread";
import { useUser } from "@/hooks/useUser";
import { createClient } from "@/hooks/utils";
import {
  isArtifactCodeContent,
  isArtifactMarkdownContent,
  isDeprecatedArtifactType,
} from "@/lib/artifact_content_types";
import { setCookie } from "@/lib/cookies";
import { reverseCleanContent } from "@/lib/normalize_string";
import {
  ArtifactLengthOptions,
  ArtifactType,
  ArtifactV3,
  CodeHighlight,
  LanguageOptions,
  ProgrammingLanguageOptions,
  ReadingLevelOptions,
  RewriteArtifactMetaToolResponse,
  TextHighlight,
} from "@/types";
import { AIMessage, BaseMessage } from "@langchain/core/messages";
<<<<<<< HEAD
import { parsePartialJson } from "@langchain/core/output_parsers";
import { Thread } from "@langchain/langgraph-sdk";
import { debounce } from "lodash";
=======
import { useRuns } from "@/hooks/useRuns";
import { createClient } from "@/hooks/utils";
import {
  ALL_MODEL_NAMES,
  DEFAULT_INPUTS,
  DEFAULT_MODEL_NAME,
  THREAD_ID_COOKIE_NAME,
} from "@/constants";
import { Thread } from "@langchain/langgraph-sdk";
import { useToast } from "@/hooks/use-toast";
>>>>>>> 54160175
import {
  createContext,
  Dispatch,
  ReactNode,
  SetStateAction,
  useContext,
  useEffect,
  useRef,
  useState,
} from "react";
import {
  convertToArtifactV3,
  createNewGeneratedArtifactFromTool,
  removeCodeBlockFormatting,
  replaceOrInsertMessageChunk,
  updateHighlightedCode,
  updateHighlightedMarkdown,
  updateRewrittenArtifact,
} from "./utils";

interface GraphData {
  runId: string | undefined;
  isStreaming: boolean;
  selectedBlocks: TextHighlight | undefined;
  messages: BaseMessage[];
  artifact: ArtifactV3 | undefined;
  updateRenderedArtifactRequired: boolean;
  isArtifactSaved: boolean;
  firstTokenReceived: boolean;
  feedbackSubmitted: boolean;
  setFeedbackSubmitted: Dispatch<SetStateAction<boolean>>;
  setArtifact: Dispatch<SetStateAction<ArtifactV3 | undefined>>;
  setSelectedBlocks: Dispatch<SetStateAction<TextHighlight | undefined>>;
  setSelectedArtifact: (index: number) => void;
  setMessages: Dispatch<SetStateAction<BaseMessage[]>>;
  streamMessage: (params: GraphInput) => Promise<void>;
  setArtifactContent: (index: number, content: string) => void;
  clearState: () => void;
  switchSelectedThread: (thread: Thread) => void;
  setUpdateRenderedArtifactRequired: Dispatch<SetStateAction<boolean>>;
}

type UserDataContextType = ReturnType<typeof useUser>;

type ThreadDataContextType = ReturnType<typeof useThread>;

type AssistantsDataContextType = ReturnType<typeof useAssistants>;

type GraphContentType = {
  graphData: GraphData;
  userData: UserDataContextType;
  threadData: ThreadDataContextType;
  assistantsData: AssistantsDataContextType;
};

const GraphContext = createContext<GraphContentType | undefined>(undefined);

export interface GraphInput {
  messages?: Record<string, any>[];

  highlightedCode?: CodeHighlight;
  highlightedText?: TextHighlight;

  artifact?: ArtifactV3;

  language?: LanguageOptions;
  artifactLength?: ArtifactLengthOptions;
  regenerateWithEmojis?: boolean;
  readingLevel?: ReadingLevelOptions;

  addComments?: boolean;
  addLogs?: boolean;
  portLanguage?: ProgrammingLanguageOptions;
  fixBugs?: boolean;
  customQuickActionId?: string;
}

// Shim for recent LangGraph bugfix
function extractStreamDataChunk(chunk: any) {
  if (Array.isArray(chunk)) {
    return chunk[1];
  }
  return chunk;
}

export function GraphProvider({ children }: { children: ReactNode }) {
  const userData = useUser();
  const assistantsData = useAssistants();
  const threadData = useThread();
  const { toast } = useToast();
  const { shareRun } = useRuns();
  const [messages, setMessages] = useState<BaseMessage[]>([]);
  const [artifact, setArtifact] = useState<ArtifactV3>();
  const [selectedBlocks, setSelectedBlocks] = useState<TextHighlight>();
  const [isStreaming, setIsStreaming] = useState(false);
  const [updateRenderedArtifactRequired, setUpdateRenderedArtifactRequired] =
    useState(false);
  const lastSavedArtifact = useRef<ArtifactV3 | undefined>(undefined);
  const debouncedAPIUpdate = useRef(
    debounce(
      (artifact: ArtifactV3, threadId: string) =>
        updateArtifact(artifact, threadId),
      5000
    )
  ).current;
  const [isArtifactSaved, setIsArtifactSaved] = useState(true);
  const [threadSwitched, setThreadSwitched] = useState(false);
  const [firstTokenReceived, setFirstTokenReceived] = useState(false);
  const [runId, setRunId] = useState<string>();
  const [feedbackSubmitted, setFeedbackSubmitted] = useState(false);

  useEffect(() => {
    if (userData.user) return;
    userData.getUser();
  }, []);

  useEffect(() => {
    if (typeof window === "undefined") return;
    if (!userData.user) return;

    if (!threadData.threadId) {
      threadData.searchOrCreateThread(userData.user.id);
    }

    // Get or create a new assistant if there isn't one set in state, and we're not
    // loading all assistants already.
    if (
      !assistantsData.selectedAssistant &&
      !assistantsData.isLoadingAllAssistants
    ) {
      assistantsData.getOrCreateAssistant(userData.user.id);
    }
  }, [userData.user]);

  // Very hacky way of ensuring updateState is not called when a thread is switched
  useEffect(() => {
    if (threadSwitched) {
      const timer = setTimeout(() => {
        setThreadSwitched(false);
      }, 1000);

      return () => clearTimeout(timer);
    }
  }, [threadSwitched]);

  useEffect(() => {
    return () => {
      debouncedAPIUpdate.cancel();
    };
  }, [debouncedAPIUpdate]);

  useEffect(() => {
    if (!threadData.threadId) return;
    if (!messages.length || !artifact) return;
    if (updateRenderedArtifactRequired || threadSwitched || isStreaming) return;
    const currentIndex = artifact.currentIndex;
    const currentContent = artifact.contents.find(
      (c) => c.index === currentIndex
    );
    if (!currentContent) return;
    if (
      (artifact.contents.length === 1 &&
        artifact.contents[0].type === "text" &&
        !artifact.contents[0].fullMarkdown) ||
      (artifact.contents[0].type === "code" && !artifact.contents[0].code)
    ) {
      // If the artifact has only one content and it's empty, we shouldn't update the state
      return;
    }

    if (
      !lastSavedArtifact.current ||
      lastSavedArtifact.current.contents !== artifact.contents
    ) {
      setIsArtifactSaved(false);
      // This means the artifact in state does not match the last saved artifact
      // We need to update
      debouncedAPIUpdate(artifact, threadData.threadId);
    }
  }, [artifact, threadData.threadId]);

  const updateArtifact = async (
    artifactToUpdate: ArtifactV3,
    threadId: string
  ) => {
    if (isStreaming) return;

    try {
      const client = createClient();
      await client.threads.updateState(threadId, {
        values: {
          artifact: artifactToUpdate,
        },
      });
      setIsArtifactSaved(true);
      lastSavedArtifact.current = artifactToUpdate;
    } catch (e) {
      console.error("Failed to update artifact", e);
      console.error("Artifact:", artifactToUpdate);
    }
  };

  const clearState = () => {
    setMessages([]);
    setArtifact(undefined);
    setFirstTokenReceived(true);
  };

  const streamMessageV2 = async (params: GraphInput) => {
    setFirstTokenReceived(false);
    if (!threadData.threadId) {
      toast({
        title: "Error",
        description: "No thread ID found",
        variant: "destructive",
        duration: 5000,
      });
      return;
    }
    if (!assistantsData.selectedAssistant) {
      toast({
        title: "Error",
        description: "No assistant ID found",
        variant: "destructive",
        duration: 5000,
      });
      return;
    }

    const client = createClient();

    // TODO: update to properly pass the highlight data back
    // one field for highlighted text, and one for code
    const input = {
      ...DEFAULT_INPUTS,
      artifact,
      ...params,
      ...(selectedBlocks && {
        highlightedText: selectedBlocks,
      }),
    };
    // Add check for multiple defined fields
    const fieldsToCheck = [
      input.highlightedCode,
      input.highlightedText,
      input.language,
      input.artifactLength,
      input.regenerateWithEmojis,
      input.readingLevel,
      input.addComments,
      input.addLogs,
      input.fixBugs,
      input.portLanguage,
      input.customQuickActionId,
    ];

    if (fieldsToCheck.filter((field) => field !== undefined).length >= 2) {
      toast({
        title: "Error",
        description:
          "Can not use multiple fields (quick actions, highlights, etc.) at once. Please try again.",
        variant: "destructive",
        duration: 5000,
      });
      return;
    }

    setIsStreaming(true);
    setRunId(undefined);
    setFeedbackSubmitted(false);
    // The root level run ID of this stream
    let runId = "";
    let followupMessageId = "";
    // let lastMessage: AIMessage | undefined = undefined;

    try {
      const stream = client.runs.stream(
        threadData.threadId,
        assistantsData.selectedAssistant.assistant_id,
        {
          input,
          streamMode: "events",
          config: {
            configurable: {
              customModelName: threadData.modelName,
              modelConfig: threadData.modelConfigs[threadData.modelName],
            },
          },
        }
      );

      // Variables to keep track of content specific to this stream
      const prevCurrentContent = artifact
        ? artifact.contents.find((a) => a.index === artifact.currentIndex)
        : undefined;

      // The new index of the artifact that is generating
      let newArtifactIndex = 1;
      if (artifact) {
        newArtifactIndex = artifact.contents.length + 1;
      }

      // The metadata generated when re-writing an artifact
      let rewriteArtifactMeta: RewriteArtifactMetaToolResponse | undefined =
        undefined;

      // For generating an artifact
      let generateArtifactToolCallStr = "";

      // For updating code artifacts
      // All the text up until the startCharIndex
      let updatedArtifactStartContent: string | undefined = undefined;
      // All the text after the endCharIndex
      let updatedArtifactRestContent: string | undefined = undefined;
      // Whether or not the first update has been made when updating highlighted code.
      let isFirstUpdate = true;

      // The new text of an artifact that is being rewritten
      let newArtifactContent = "";

      // The updated full markdown text when using the highlight update tool
      let highlightedText: TextHighlight | undefined = undefined;

      for await (const chunk of stream) {
        try {
          if (!runId && chunk.data?.metadata?.run_id) {
            runId = chunk.data.metadata.run_id;
            setRunId(runId);
          }
          if (chunk.data.event === "on_chain_start") {
            if (
              chunk.data.metadata.langgraph_node === "updateHighlightedText"
            ) {
              highlightedText = chunk.data.data?.input?.highlightedText;
            }
          }

          if (chunk.data.event === "on_chat_model_stream") {
            // These are generating new messages to insert to the chat window.
            if (
              ["generateFollowup", "replyToGeneralInput"].includes(
                chunk.data.metadata.langgraph_node
              )
            ) {
              const message = extractStreamDataChunk(chunk.data.data.chunk);
              if (!followupMessageId) {
                followupMessageId = message.id;
              }
              setMessages((prevMessages) =>
                replaceOrInsertMessageChunk(prevMessages, message)
              );
            }

            if (chunk.data.metadata.langgraph_node === "generateArtifact") {
              generateArtifactToolCallStr +=
                extractStreamDataChunk(chunk.data.data.chunk)
                  ?.tool_call_chunks?.[0]?.args || "";
              const result = handleGenerateArtifactToolCallChunk(
                generateArtifactToolCallStr
              );
              if (result && result === "continue") {
                continue;
              } else if (result && typeof result === "object") {
                setFirstTokenReceived(true);
                setArtifact(() => result);
              }
            }

            if (
              chunk.data.metadata.langgraph_node === "updateHighlightedText"
            ) {
              const message = extractStreamDataChunk(chunk.data.data?.chunk);
              if (!message) {
                continue;
              }
              if (!artifact) {
                console.error(
                  "No artifacts found when updating highlighted markdown..."
                );
                continue;
              }
              if (!highlightedText) {
                toast({
                  title: "Error",
                  description: "No highlighted text found",
                  variant: "destructive",
                  duration: 5000,
                });
                continue;
              }
              if (!prevCurrentContent) {
                toast({
                  title: "Error",
                  description: "Original artifact not found",
                  variant: "destructive",
                  duration: 5000,
                });
                return;
              }
              if (!isArtifactMarkdownContent(prevCurrentContent)) {
                toast({
                  title: "Error",
                  description: "Received non markdown block update",
                  variant: "destructive",
                  duration: 5000,
                });
                return;
              }

              const partialUpdatedContent = message.content || "";
              const startIndexOfHighlightedText =
                highlightedText.fullMarkdown.indexOf(
                  highlightedText.markdownBlock
                );

              if (
                updatedArtifactStartContent === undefined &&
                updatedArtifactRestContent === undefined
              ) {
                // Initialize the start and rest content on first chunk
                updatedArtifactStartContent =
                  highlightedText.fullMarkdown.slice(
                    0,
                    startIndexOfHighlightedText
                  );
                updatedArtifactRestContent = highlightedText.fullMarkdown.slice(
                  startIndexOfHighlightedText +
                    highlightedText.markdownBlock.length
                );
              }

              if (
                updatedArtifactStartContent !== undefined &&
                updatedArtifactRestContent !== undefined
              ) {
                updatedArtifactStartContent += partialUpdatedContent;
              }

              const firstUpdateCopy = isFirstUpdate;
              setFirstTokenReceived(true);
              setArtifact((prev) => {
                if (!prev) {
                  throw new Error("No artifact found when updating markdown");
                }
                return updateHighlightedMarkdown(
                  prev,
                  `${updatedArtifactStartContent}${updatedArtifactRestContent}`,
                  newArtifactIndex,
                  prevCurrentContent,
                  firstUpdateCopy
                );
              });

              if (isFirstUpdate) {
                isFirstUpdate = false;
              }
            }

            if (chunk.data.metadata.langgraph_node === "updateArtifact") {
              if (!artifact) {
                toast({
                  title: "Error",
                  description: "Original artifact not found",
                  variant: "destructive",
                  duration: 5000,
                });
                return;
              }
              if (!params.highlightedCode) {
                toast({
                  title: "Error",
                  description: "No highlighted code found",
                  variant: "destructive",
                  duration: 5000,
                });
                return;
              }

              const partialUpdatedContent =
                extractStreamDataChunk(chunk.data.data.chunk)?.content || "";
              const { startCharIndex, endCharIndex } = params.highlightedCode;

              if (!prevCurrentContent) {
                toast({
                  title: "Error",
                  description: "Original artifact not found",
                  variant: "destructive",
                  duration: 5000,
                });
                return;
              }
              if (prevCurrentContent.type !== "code") {
                toast({
                  title: "Error",
                  description: "Received non code block update",
                  variant: "destructive",
                  duration: 5000,
                });
                return;
              }

              if (
                updatedArtifactStartContent === undefined &&
                updatedArtifactRestContent === undefined
              ) {
                updatedArtifactStartContent = prevCurrentContent.code.slice(
                  0,
                  startCharIndex
                );
                updatedArtifactRestContent =
                  prevCurrentContent.code.slice(endCharIndex);
              } else {
                // One of the above have been populated, now we can update the start to contain the new text.
                updatedArtifactStartContent += partialUpdatedContent;
              }
              const firstUpdateCopy = isFirstUpdate;
              setFirstTokenReceived(true);
              setArtifact((prev) => {
                if (!prev) {
                  throw new Error("No artifact found when updating markdown");
                }
                const content = removeCodeBlockFormatting(
                  `${updatedArtifactStartContent}${updatedArtifactRestContent}`
                );
                return updateHighlightedCode(
                  prev,
                  content,
                  newArtifactIndex,
                  prevCurrentContent,
                  firstUpdateCopy
                );
              });

              if (isFirstUpdate) {
                isFirstUpdate = false;
              }
            }

            if (
              chunk.data.metadata.langgraph_node === "rewriteArtifact" &&
              chunk.data.name === "rewrite_artifact_model_call" &&
              rewriteArtifactMeta
            ) {
              if (!artifact) {
                toast({
                  title: "Error",
                  description: "Original artifact not found",
                  variant: "destructive",
                  duration: 5000,
                });
                return;
              }

              newArtifactContent +=
                extractStreamDataChunk(chunk.data.data.chunk)?.content || "";

              // Ensure we have the language to update the artifact with
              let artifactLanguage = params.portLanguage || undefined;
              if (
                !artifactLanguage &&
                rewriteArtifactMeta.type === "code" &&
                rewriteArtifactMeta.language
              ) {
                // If the type is `code` we should have a programming language populated
                // in the rewriteArtifactMeta and can use that.
                artifactLanguage =
                  rewriteArtifactMeta.language as ProgrammingLanguageOptions;
              } else if (!artifactLanguage) {
                artifactLanguage =
                  (prevCurrentContent?.title as ProgrammingLanguageOptions) ??
                  "other";
              }

              const firstUpdateCopy = isFirstUpdate;
              setFirstTokenReceived(true);
              setArtifact((prev) => {
                if (!prev) {
                  throw new Error("No artifact found when updating markdown");
                }

                let content = newArtifactContent;
                if (!rewriteArtifactMeta) {
                  console.error(
                    "No rewrite artifact meta found when updating artifact"
                  );
                  return prev;
                }
                if (rewriteArtifactMeta.type === "code") {
                  content = removeCodeBlockFormatting(content);
                }

                return updateRewrittenArtifact({
                  prevArtifact: prev,
                  newArtifactContent: content,
                  rewriteArtifactMeta: rewriteArtifactMeta,
                  prevCurrentContent,
                  newArtifactIndex,
                  isFirstUpdate: firstUpdateCopy,
                  artifactLanguage,
                });
              });

              if (isFirstUpdate) {
                isFirstUpdate = false;
              }
            }

            if (
              [
                "rewriteArtifactTheme",
                "rewriteCodeArtifactTheme",
                "customAction",
              ].includes(chunk.data.metadata.langgraph_node)
            ) {
              if (!artifact) {
                toast({
                  title: "Error",
                  description: "Original artifact not found",
                  variant: "destructive",
                  duration: 5000,
                });
                return;
              }
              if (!prevCurrentContent) {
                toast({
                  title: "Error",
                  description: "Original artifact not found",
                  variant: "destructive",
                  duration: 5000,
                });
                return;
              }

              newArtifactContent +=
                extractStreamDataChunk(chunk.data.data.chunk)?.content || "";

              // Ensure we have the language to update the artifact with
              const artifactLanguage =
                params.portLanguage ||
                (isArtifactCodeContent(prevCurrentContent)
                  ? prevCurrentContent.language
                  : "other");

              const langGraphNode = chunk.data.metadata.langgraph_node;
              let artifactType: ArtifactType;
              if (langGraphNode === "rewriteCodeArtifactTheme") {
                artifactType = "code";
              } else if (langGraphNode === "rewriteArtifactTheme") {
                artifactType = "text";
              } else {
                artifactType = prevCurrentContent.type;
              }
              const firstUpdateCopy = isFirstUpdate;
              setFirstTokenReceived(true);
              setArtifact((prev) => {
                if (!prev) {
                  throw new Error("No artifact found when updating markdown");
                }

                let content = newArtifactContent;
                if (artifactType === "code") {
                  content = removeCodeBlockFormatting(content);
                }

                return updateRewrittenArtifact({
                  prevArtifact: prev ?? artifact,
                  newArtifactContent: content,
                  rewriteArtifactMeta: {
                    type: artifactType,
                    title: prevCurrentContent.title,
                    language: artifactLanguage,
                  },
                  prevCurrentContent,
                  newArtifactIndex,
                  isFirstUpdate: firstUpdateCopy,
                  artifactLanguage,
                });
              });

              if (isFirstUpdate) {
                isFirstUpdate = false;
              }
            }
          }

          if (chunk.data.event === "on_chat_model_end") {
            if (
              chunk.data.metadata.langgraph_node === "rewriteArtifact" &&
              chunk.data.name === "optionally_update_artifact_meta"
            ) {
              rewriteArtifactMeta = chunk.data.data.output.tool_calls[0].args;
            }

            if (
              chunk.data.metadata.langgraph_node === "generateArtifact" &&
              !generateArtifactToolCallStr &&
              threadData.modelName.includes("gemini-")
            ) {
              generateArtifactToolCallStr +=
                chunk.data.data.output.tool_call_chunks?.[0]?.args || "";
              const result = handleGenerateArtifactToolCallChunk(
                generateArtifactToolCallStr
              );
              if (result && result === "continue") {
                continue;
              } else if (result && typeof result === "object") {
                setFirstTokenReceived(true);
                setArtifact(() => result);
              }
            }
          }
        } catch (e) {
          console.error(
            "Failed to parse stream chunk",
            chunk,
            "\n\nError:\n",
            e
          );
        }
      }
      lastSavedArtifact.current = artifact;
    } catch (e) {
      console.error("Failed to stream message", e);
    } finally {
      setSelectedBlocks(undefined);
      setIsStreaming(false);
    }

    if (runId) {
      // Chain `.then` to not block the stream
      shareRun(runId).then(async (sharedRunURL) => {
        setMessages((prevMessages) => {
          const newMsgs = prevMessages.map((msg) => {
            if (
              msg.id === followupMessageId &&
              !(msg as AIMessage).tool_calls?.find(
                (tc) => tc.name === "langsmith_tool_ui"
              )
            ) {
              const toolCall = {
                name: "langsmith_tool_ui",
                args: { sharedRunURL },
                id: sharedRunURL
                  ?.split("https://smith.langchain.com/public/")[1]
                  .split("/")[0],
              };
              const castMsg = msg as AIMessage;
              const newMessageWithToolCall = new AIMessage({
                ...castMsg,
                content: castMsg.content,
                id: castMsg.id,
                tool_calls: castMsg.tool_calls
                  ? [...castMsg.tool_calls, toolCall]
                  : [toolCall],
              });
              return newMessageWithToolCall;
            }

            return msg;
          });
          return newMsgs;
        });

        // if (threadId && lastMessage && lastMessage.id) {
        //   // Update the state of the last message to include the run URL
        //   // for proper rendering when loading history.
        //   const newMessages = [new RemoveMessage({ id: lastMessage.id }), new AIMessage({
        //     ...lastMessage,
        //     content: lastMessage.content,
        //     response_metadata: {
        //       ...lastMessage.response_metadata,
        //       langSmithRunURL: sharedRunURL,
        //     }
        //   })];
        //   await client.threads.updateState(threadId, {
        //     values: {
        //       messages: newMessages
        //     },
        //   });
        //   const newState = await client.threads.getState(threadId);
        // }
      });
    }
  };

  const setSelectedArtifact = (index: number) => {
    setUpdateRenderedArtifactRequired(true);
    setThreadSwitched(true);

    setArtifact((prev) => {
      if (!prev) {
        toast({
          title: "Error",
          description: "No artifactV2 found",
          variant: "destructive",
          duration: 5000,
        });
        return prev;
      }
      const newArtifact = {
        ...prev,
        currentIndex: index,
      };
      lastSavedArtifact.current = newArtifact;
      return newArtifact;
    });
  };

  const setArtifactContent = (index: number, content: string) => {
    setArtifact((prev) => {
      if (!prev) {
        toast({
          title: "Error",
          description: "No artifact found",
          variant: "destructive",
          duration: 5000,
        });
        return prev;
      }
      const newArtifact = {
        ...prev,
        currentIndex: index,
        contents: prev.contents.map((a) => {
          if (a.index === index && a.type === "code") {
            return {
              ...a,
              code: reverseCleanContent(content),
            };
          }
          return a;
        }),
      };
      return newArtifact;
    });
  };

  const switchSelectedThread = (thread: Thread) => {
    setUpdateRenderedArtifactRequired(true);
    setThreadSwitched(true);
    threadData.setThreadId(thread.thread_id);
    setCookie(THREAD_ID_COOKIE_NAME, thread.thread_id);
    if (thread.metadata?.customModelName) {
      threadData.setModelName(
        thread.metadata.customModelName as ALL_MODEL_NAMES
      );
      threadData.setModelConfig(
        thread.metadata.customModelName as ALL_MODEL_NAMES,
        thread.metadata.modelConfig as CustomModelConfig
      );
    } else {
      threadData.setModelName(DEFAULT_MODEL_NAME);
      threadData.setModelConfig(DEFAULT_MODEL_NAME, DEFAULT_MODEL_CONFIG);
    }

    const castValues: {
      artifact: ArtifactV3 | undefined;
      messages: Record<string, any>[] | undefined;
    } = {
      artifact: undefined,
      messages: (thread.values as Record<string, any>)?.messages || undefined,
    };
    const castThreadValues = thread.values as Record<string, any>;
    if (castThreadValues?.artifact) {
      if (isDeprecatedArtifactType(castThreadValues.artifact)) {
        castValues.artifact = convertToArtifactV3(castThreadValues.artifact);
      } else {
        castValues.artifact = castThreadValues.artifact;
      }
    } else {
      castValues.artifact = undefined;
    }
    lastSavedArtifact.current = castValues?.artifact;

    if (!castValues?.messages?.length) {
      setMessages([]);
      setArtifact(castValues?.artifact);
      return;
    }
    setArtifact(castValues?.artifact);
    setMessages(
      castValues.messages.map((msg: Record<string, any>) => {
        if (msg.response_metadata?.langSmithRunURL) {
          msg.tool_calls = msg.tool_calls ?? [];
          msg.tool_calls.push({
            name: "langsmith_tool_ui",
            args: { sharedRunURL: msg.response_metadata.langSmithRunURL },
            id: msg.response_metadata.langSmithRunURL
              ?.split("https://smith.langchain.com/public/")[1]
              .split("/")[0],
          });
        }
        return msg as BaseMessage;
      })
    );
  };

  const contextValue: GraphContentType = {
    userData,
    threadData,
    assistantsData,
    graphData: {
      runId,
      isStreaming,
      selectedBlocks,
      messages,
      artifact,
      updateRenderedArtifactRequired,
      isArtifactSaved,
      firstTokenReceived,
      feedbackSubmitted,
      setFeedbackSubmitted,
      setArtifact,
      setSelectedBlocks,
      setSelectedArtifact,
      setMessages,
      streamMessage: streamMessageV2,
      setArtifactContent,
      clearState,
      switchSelectedThread,
      setUpdateRenderedArtifactRequired,
    },
  };

  return (
    <GraphContext.Provider value={contextValue}>
      {children}
    </GraphContext.Provider>
  );
}

export function useGraphContext() {
  const context = useContext(GraphContext);
  if (context === undefined) {
    throw new Error("useGraphContext must be used within a GraphProvider");
  }
  return context;
}<|MERGE_RESOLUTION|>--- conflicted
+++ resolved
@@ -1,17 +1,4 @@
 import {
-<<<<<<< HEAD
-  ALL_MODEL_NAMES,
-  DEFAULT_INPUTS,
-  DEFAULT_MODEL_CONFIG,
-  DEFAULT_MODEL_NAME,
-  THREAD_ID_COOKIE_NAME,
-} from "@/constants";
-import { CustomModelConfig } from "@/types";
-
-import { useToast } from "@/hooks/use-toast";
-import { useAssistants } from "@/hooks/useAssistants";
-import { useRuns } from "@/hooks/useRuns";
-=======
   createContext,
   useContext,
   ReactNode,
@@ -31,7 +18,6 @@
   handleGenerateArtifactToolCallChunk,
 } from "./utils";
 import { useUser } from "@/hooks/useUser";
->>>>>>> 54160175
 import { useThread } from "@/hooks/useThread";
 import { useUser } from "@/hooks/useUser";
 import { createClient } from "@/hooks/utils";
@@ -54,11 +40,6 @@
   TextHighlight,
 } from "@/types";
 import { AIMessage, BaseMessage } from "@langchain/core/messages";
-<<<<<<< HEAD
-import { parsePartialJson } from "@langchain/core/output_parsers";
-import { Thread } from "@langchain/langgraph-sdk";
-import { debounce } from "lodash";
-=======
 import { useRuns } from "@/hooks/useRuns";
 import { createClient } from "@/hooks/utils";
 import {
@@ -69,7 +50,6 @@
 } from "@/constants";
 import { Thread } from "@langchain/langgraph-sdk";
 import { useToast } from "@/hooks/use-toast";
->>>>>>> 54160175
 import {
   createContext,
   Dispatch,
